#[cfg(not(feature = "library"))]
use cosmwasm_std::{
    coin, Addr, DepsMut, Env, MessageInfo, QuerierWrapper, Response, StakingMsg, StdResult,
};
use cw_utils::must_pay;

use mars_types::MarsMsg;

use crate::error::ContractError;
use crate::msg::Config;
use crate::state::CONFIG;

pub fn init(deps: DepsMut, info: MessageInfo, cfg: Config) -> Result<Response, ContractError> {
    // We don't implement a validity check of the ending time.
    // The deployer must make sure to provide a valid value.
    CONFIG.save(deps.storage, &cfg)?;

    let amount = must_pay(&info, &cfg.bond_denom)?;
    let msgs = get_delegation_msgs(&deps.querier, amount.u128(), &cfg.bond_denom)?;

    Ok(Response::new().add_messages(msgs))
}

pub fn force_unbond(deps: DepsMut, env: Env) -> StdResult<Response<MarsMsg>> {
    let msgs = get_undelegate_msgs(&deps.querier, &env.contract.address)?;
    Ok(Response::new()
        .add_messages(msgs)
        .add_attribute("action", "periphery/delegator/force_unbond"))
}

pub fn unbond(deps: DepsMut, env: Env) -> Result<Response<MarsMsg>, ContractError> {
    let cfg = CONFIG.load(deps.storage)?;
    let current_time = env.block.time.seconds();

    if current_time < cfg.ending_time {
        return Err(ContractError::ending_time_not_reached(cfg.ending_time, current_time));
    }

    let msgs = get_undelegate_msgs(&deps.querier, &env.contract.address)?;

    Ok(Response::new().add_messages(msgs).add_attribute("action", "periphery/delegator/unbond"))
}

pub fn refund(deps: DepsMut, env: Env) -> Result<Response<MarsMsg>, ContractError> {
    let amount = deps.querier.query_all_balances(&env.contract.address)?;

    if amount.is_empty() {
        return Err(ContractError::NothingToRefund);
    }

    Ok(Response::new()
        .add_message(MarsMsg::FundCommunityPool {
            amount,
        })
        .add_attribute("action", "periphery/delegator/refund"))
}

/// Query the validator set, and generate messages to delegate evenly to each validator.
///
/// Need to handle the case where the coin balance is not divisible by the number of validators.
/// For this we use the same algorithm from Steak:
/// https://github.com/steak-enjoyers/steak/blob/v2.0.0-rc0/contracts/hub/src/math.rs#L52-L90
///
<<<<<<< HEAD
/// NOTE: We don't handle the case where the number of validators is zero, because it's impossible.
pub fn get_delegation_msgs(
    querier: &QuerierWrapper,
    amount: u128,
    denom: &str,
) -> StdResult<Vec<StakingMsg>> {
=======
/// We don't handle the case where the number of validators is zero, because it's impossible.
pub fn get_delegation_msgs(querier: &QuerierWrapper, tokens: u128) -> StdResult<Vec<StakingMsg>> {
>>>>>>> b433b9af
    let validators = querier.query_all_validators()?;
    let num_validators = validators.len() as u128;

    let tokens_per_validator = amount / num_validators;
    let remainder = amount % num_validators;

    Ok(validators
        .into_iter()
        .enumerate()
        .map(|(idx, validator)| {
            let remainder_for_validator = if (idx + 1) as u128 <= remainder {
                1
            } else {
                0
            };
            let tokens_for_validator = tokens_per_validator + remainder_for_validator;
            StakingMsg::Delegate {
                validator: validator.address,
                amount: coin(tokens_for_validator, denom),
            }
        })
        .collect())
}

/// Query current delegations made to validators, and generate messages to undelegate from them.
pub fn get_undelegate_msgs(
    querier: &QuerierWrapper,
    delegator_addr: &Addr,
) -> StdResult<Vec<StakingMsg>> {
    Ok(querier
        .query_all_delegations(delegator_addr)?
        .into_iter()
        .map(|delegation| StakingMsg::Undelegate {
            validator: delegation.validator,
            amount: delegation.amount,
        })
        .collect())
}<|MERGE_RESOLUTION|>--- conflicted
+++ resolved
@@ -61,17 +61,12 @@
 /// For this we use the same algorithm from Steak:
 /// https://github.com/steak-enjoyers/steak/blob/v2.0.0-rc0/contracts/hub/src/math.rs#L52-L90
 ///
-<<<<<<< HEAD
 /// NOTE: We don't handle the case where the number of validators is zero, because it's impossible.
 pub fn get_delegation_msgs(
     querier: &QuerierWrapper,
     amount: u128,
     denom: &str,
 ) -> StdResult<Vec<StakingMsg>> {
-=======
-/// We don't handle the case where the number of validators is zero, because it's impossible.
-pub fn get_delegation_msgs(querier: &QuerierWrapper, tokens: u128) -> StdResult<Vec<StakingMsg>> {
->>>>>>> b433b9af
     let validators = querier.query_all_validators()?;
     let num_validators = validators.len() as u128;
 
