# Hub Periphery

Peripheral smart contracts to be deployed on Mars Hub

<<<<<<< HEAD
## How to use

Generate schemas:

```shell
cargo make generate-all-schemas
```

Generate TypeScript code from schemas:

```shell
cd scripts
yarn generate-types
```
=======
## Audits

See reports [here](https://github.com/mars-protocol/mars-audits/tree/main/periphery)
>>>>>>> ba000980
<|MERGE_RESOLUTION|>--- conflicted
+++ resolved
@@ -2,7 +2,10 @@
 
 Peripheral smart contracts to be deployed on Mars Hub
 
-<<<<<<< HEAD
+## Audits
+
+See reports [here](https://github.com/mars-protocol/mars-audits/tree/main/periphery)
+
 ## How to use
 
 Generate schemas:
@@ -16,9 +19,4 @@
 ```shell
 cd scripts
 yarn generate-types
-```
-=======
-## Audits
-
-See reports [here](https://github.com/mars-protocol/mars-audits/tree/main/periphery)
->>>>>>> ba000980
+```